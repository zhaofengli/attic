use super::*;

use attic::cache::CacheName;

macro_rules! cache {
    ($n:expr) => {
        CacheName::new($n.to_string()).unwrap()
    };
}

#[test]
fn test_basic() {
    /*
    $ cat json
      {
        "sub": "meow",
        "exp": 4102324986,
        "nbf": 0,
        "https://jwt.attic.rs/v1": {
          "caches": {
            "all-*": {"r":1},
            "all-ci-*": {"w":1},
            "cache-rw": {"r":1,"w":1},
            "cache-ro": {"r":1},
            "team-*": {"r":1,"w":1,"cc":1}
          }
        }
      }
    */
    // nix shell nixpkgs#jwt-cli
    // openssl genpkey -out rs256 -algorithm RSA -pkeyopt rsa_keygen_bits:2048 -outform der
    // BASE64_SECRET=$(openssl rsa -in rs256 -outform PEM -traditional | base64 -w0)
    let base64_secret = "LS0tLS1CRUdJTiBSU0EgUFJJVkFURSBLRVktLS0tLQpNSUlFcEFJQkFBS0NBUUVBNUZranRMRzV5eS9pMFlnYkQxeUJBK21GckNmLzZiQ2F0TDFFQ3ppNG1tZWhSZTcwCkFEL0dSSHhTVUErc0pZeCtZNjlyL0RqQWs2OFJlQ1c4b2FQWXhtc21RNG5VM2ZwZ2E3WWFqZ3ZoWmVsa3JtaC8KZ1ZURWtFTG1IZlJtQkwvOWlsT20yRHNtYTVhUFo0SFl6ellpdjJvcFF5UGRndXcyWXFtbzE3Nk5MdllCMmpJTwovR3FkdE55K3NPV296NktVSVlJa0hWWU5HMENVcFNzdXBqUTJ6VTVZMFc2UXlNQWFWd1BONElJT3lXWUNwZXRECjFJbWxYekhROXM4NXFSWnlLa21iZFhtTVBVWmUvekRxc2FFd3lscFlpT0RjbDdRYU5QTzEzZnk3UGtQMmVwdUkKTk5tZ1E0WEF0MkF4ZXNKck5ibUs4aG1iM3doRXZkNjRFMGdEV1FJREFRQUJBb0lCQUJEemNRd2IyVi8wK1JCMgoyeE5qMll2eHpPTi93S2FYWHBTbUxDUHRIUDhSVEU2RnM0VkZOckdrelBOMmhsL3ZNdjZ4YWdHNk1NbUZ5SFV6CnovSHIyTTY1NjRnOTloaFlXc29FSmFwL3hVYXNjYlhrdWZwZTBZeW4rcThra21JdDRtTmZYRlpXNWI0ODJmNWsKRERVdG5weTVBOEVoSzNOcGw0dnhia0E5dS90TlVlT1NHTkhPYVZjcHdERVhDNXJ4bmFxTm5wMkMwa1A4ODRINgpSb2lZVkF4bytHaVpNVzhIOFRmSXVsenh3c04yQnVNcUNmOGVhNG1EM0pRVHZ2REhhUHM4eVJTUlB3UmlHYUkzCnVybFRmdjg4U20va09oL0N2SkpoRnhCVkVNVjIydWRNUmU3L3NpTWtlbVlvUnhaTWJjRGVQK2h1RktJWTRSMEoKNnRJUHQ3VUNnWUVBOTlhL2IzeFBsQWh0ck02dUlUUXNQd0FYQUg3Q1NXL1FSdVJUTWVhYXVIMk9sRitjZmpMNApJS1Nsdy9QaUtaUEk1TFRWM2ZVZk5WNTVsOFZHTytsT2ViTFhnaXBYM3BqSDBma3AyY3Q2Smk3aGw0aUlXK0h0ClpJNE9KYkYwTTBETHdySkd3T25QL2trRHNxSW9IbC9MdTBRM2FxSm1RVCsvcG54R083R21kbDhDZ1lFQTY5NFcKZHF2NnF4VjF5V0Z4QWZOOE1hZStpTC9xY1VhTm85ZzMva2YvOXZ3VXdtcERvR0xnaVVLMWZKb3BUYlBjcWgwRwptbUZEQ3V2M1Q0OS9yU2k5dU4zYm82cmlXRUl4VFg1YUtFSjlpSEFMWDJGWDdGSDJRdUZGWEwzQ2c0ckdvL1pDCmdjUkxuS3dma3JUVnRxeEdaNjN4YmsvcFpHWjZtTW01VkNDck1VY0NnWUVBc3JUT1pQMG1CSC92VldQU2UyNjcKV05JZncrT2pCSUR6bGFxZHNxV3Rlc3BPUFA2VVFRdFBqM29wYlJvMlFmU21Md09XRXUzbEN2Nk1mcnRvNFZwaAprNjg1WmtwU0FkZjRmWmRFYmg4aWZOWGhKUHIyR0FyWXVtRVVJbW5LZUFxSTRtTGFVZEJHZ2Z6MEJhS1hldzlvClFDZjRMWlBjVjhBMzJUeFRDRWdZMTlFQ2dZQU04U2F5WkVWZzFkQ2N1Q2dIUDJEMUtJc2YzY2Z6WnplbVlkclEKclFxeWRxcDg4Rys5Z1M5bzJLdzBwaERXSHFSaEFTNjNrZGFuNXNLdkx1U0dqOUc1THhNNks4bzNwWW9uQW1QWQpDYTN4cXBRMUs1WXpkVnZaMTVxQ3VEYlFHUEZGVmVIWVZQa0JJOENud0J4cDVaSUhabGYxQVpXQTJNNnBTNGhMCndXOGpTUUtCZ1FDQmNJbjU4Y0lmZkhmMjM4SUJvZnR1UVVzREZGcnkzaUVpaWpTYmJ1WnB1Vm8zL2pWbUsyaEYKS2xUL2xoRDdWdGJ1V3phMG9WQmZDaWZqMnZ2S2pmZ0l6NnF3Um1UbC9DSjlWdUNHTUI1VG55cGl3OEtodXorSAo0L2twdDdNcW9WQ0dRSjd1WVQyQzY1K0JqNklnUnBQT09za3VKNW1RZ0FlbTQ3eDBrVnRSemc9PQotLS0tLUVORCBSU0EgUFJJVkFURSBLRVktLS0tLQo=";

    let dec_key = decode_token_rs256_secret_base64(base64_secret).unwrap();

<<<<<<< HEAD
    // TOKEN=$(jq -c < json | jwt encode --alg RS256 --secret @./rs256 -)
    let token = "eyJ0eXAiOiJKV1QiLCJhbGciOiJSUzI1NiJ9.eyJleHAiOjQxMDIzMjQ5ODYsImh0dHBzOi8vand0LmF0dGljLnJzL3YxIjp7ImNhY2hlcyI6eyJjYWNoZS1ybyI6eyJyIjoxfSwiY2FjaGUtcnciOnsiciI6MSwidyI6MX0sInRlYW0tKiI6eyJjYyI6MSwiciI6MSwidyI6MX19fSwiaWF0IjoxNjk5NzM0NTU3LCJuYmYiOjAsInN1YiI6Im1lb3cifQ.k1TCqAg5_yaBQByKnYn5zSvMsYi8XrHe1h8T2hijZiP1SsYYnKphKKm0e61lmr3tSM-3dtRRCNGB7elhetpuz2jz8fWyBmpjO-yIX2uB787iRKVjaVCEKSPjcKO9lGp9LlxKdNH0SLRmdwkJGQUHbzN6QurfiV4C54cPxC_43EamkOqFUFmmwohi_r76RZtMb8uyt-9t7Canpm7GfJg4uVg3MLgbvCKxJ4BSu4UgXPz-MYupHS_pIEtlCY8FjlVrXlBLAleUvcBPY2qML9gxpqBrh9s1qfLpCeTZkG-vDjb_Y8X0gXa0OshFrvnoIyHwDc9jmj1X35T0YslyjbQXWQ";
=======
    let token = "eyJ0eXAiOiJKV1QiLCJhbGciOiJIUzI1NiJ9.eyJleHAiOjQxMDIzMjQ5ODYsImh0dHBzOi8vand0LmF0dGljLnJzL3YxIjp7ImNhY2hlcyI6eyJhbGwtKiI6eyJyIjoxfSwiYWxsLWNpLSoiOnsidyI6MX0sImNhY2hlLXJvIjp7InIiOjF9LCJjYWNoZS1ydyI6eyJyIjoxLCJ3IjoxfSwidGVhbS0qIjp7ImNjIjoxLCJyIjoxLCJ3IjoxfX19LCJpYXQiOjE3MTY2NjA1ODksInN1YiI6Im1lb3cifQ.8vtxp_1OEYdcnkGPM4c9ORXooJZV7DOTS4NRkMKN8mw";

    // NOTE(cole-h): check that we get a consistent iteration order when getting permissions for
    // caches -- this depends on the order of the fields in the token, but should otherwise be
    // consistent between iterations
    let mut was_ever_wrong = false;
    for _ in 0..=1_000 {
        // NOTE(cole-h): we construct a new Token every iteration in order to get different "random
        // state"
        let decoded = Token::from_jwt(token, &dec_key).unwrap();
        let perm_all_ci = decoded.get_permission_for_cache(&cache! { "all-ci-abc" });

        // NOTE(cole-h): if the iteration order of the token is inconsistent, the permissions may be
        // retrieved from the `all-ci-*` pattern (which only allows writing/pushing), even though
        // the `all-*` pattern (which only allows reading/pulling) is specified first
        if perm_all_ci.require_pull().is_err() || perm_all_ci.require_push().is_ok() {
            was_ever_wrong = true;
        }
    }
    assert!(
        !was_ever_wrong,
        "Iteration order should be consistent to prevent random auth failures (and successes)"
    );
>>>>>>> 6139576a

    let decoded = Token::from_jwt(token, &SignatureType::RS256(dec_key), &None, &None).unwrap();

    let perm_rw = decoded.get_permission_for_cache(&cache! { "cache-rw" });

    assert!(perm_rw.pull);
    assert!(perm_rw.push);
    assert!(!perm_rw.delete);
    assert!(!perm_rw.create_cache);

    assert!(perm_rw.require_pull().is_ok());
    assert!(perm_rw.require_push().is_ok());
    assert!(perm_rw.require_delete().is_err());
    assert!(perm_rw.require_create_cache().is_err());

    let perm_ro = decoded.get_permission_for_cache(&cache! { "cache-ro" });

    assert!(perm_ro.pull);
    assert!(!perm_ro.push);
    assert!(!perm_ro.delete);
    assert!(!perm_ro.create_cache);

    assert!(perm_ro.require_pull().is_ok());
    assert!(perm_ro.require_push().is_err());
    assert!(perm_ro.require_delete().is_err());
    assert!(perm_ro.require_create_cache().is_err());

    let perm_team = decoded.get_permission_for_cache(&cache! { "team-xyz" });

    assert!(perm_team.pull);
    assert!(perm_team.push);
    assert!(!perm_team.delete);
    assert!(perm_team.create_cache);

    assert!(perm_team.require_pull().is_ok());
    assert!(perm_team.require_push().is_ok());
    assert!(perm_team.require_delete().is_err());
    assert!(perm_team.require_create_cache().is_ok());

    assert!(!decoded
        .get_permission_for_cache(&cache! { "forbidden-cache" })
        .can_discover());
}<|MERGE_RESOLUTION|>--- conflicted
+++ resolved
@@ -34,10 +34,7 @@
 
     let dec_key = decode_token_rs256_secret_base64(base64_secret).unwrap();
 
-<<<<<<< HEAD
     // TOKEN=$(jq -c < json | jwt encode --alg RS256 --secret @./rs256 -)
-    let token = "eyJ0eXAiOiJKV1QiLCJhbGciOiJSUzI1NiJ9.eyJleHAiOjQxMDIzMjQ5ODYsImh0dHBzOi8vand0LmF0dGljLnJzL3YxIjp7ImNhY2hlcyI6eyJjYWNoZS1ybyI6eyJyIjoxfSwiY2FjaGUtcnciOnsiciI6MSwidyI6MX0sInRlYW0tKiI6eyJjYyI6MSwiciI6MSwidyI6MX19fSwiaWF0IjoxNjk5NzM0NTU3LCJuYmYiOjAsInN1YiI6Im1lb3cifQ.k1TCqAg5_yaBQByKnYn5zSvMsYi8XrHe1h8T2hijZiP1SsYYnKphKKm0e61lmr3tSM-3dtRRCNGB7elhetpuz2jz8fWyBmpjO-yIX2uB787iRKVjaVCEKSPjcKO9lGp9LlxKdNH0SLRmdwkJGQUHbzN6QurfiV4C54cPxC_43EamkOqFUFmmwohi_r76RZtMb8uyt-9t7Canpm7GfJg4uVg3MLgbvCKxJ4BSu4UgXPz-MYupHS_pIEtlCY8FjlVrXlBLAleUvcBPY2qML9gxpqBrh9s1qfLpCeTZkG-vDjb_Y8X0gXa0OshFrvnoIyHwDc9jmj1X35T0YslyjbQXWQ";
-=======
     let token = "eyJ0eXAiOiJKV1QiLCJhbGciOiJIUzI1NiJ9.eyJleHAiOjQxMDIzMjQ5ODYsImh0dHBzOi8vand0LmF0dGljLnJzL3YxIjp7ImNhY2hlcyI6eyJhbGwtKiI6eyJyIjoxfSwiYWxsLWNpLSoiOnsidyI6MX0sImNhY2hlLXJvIjp7InIiOjF9LCJjYWNoZS1ydyI6eyJyIjoxLCJ3IjoxfSwidGVhbS0qIjp7ImNjIjoxLCJyIjoxLCJ3IjoxfX19LCJpYXQiOjE3MTY2NjA1ODksInN1YiI6Im1lb3cifQ.8vtxp_1OEYdcnkGPM4c9ORXooJZV7DOTS4NRkMKN8mw";
 
     // NOTE(cole-h): check that we get a consistent iteration order when getting permissions for
@@ -47,7 +44,8 @@
     for _ in 0..=1_000 {
         // NOTE(cole-h): we construct a new Token every iteration in order to get different "random
         // state"
-        let decoded = Token::from_jwt(token, &dec_key).unwrap();
+        let decoded =
+            Token::from_jwt(token, &SignatureType::RS256(dec_key.clone()), &None, &None).unwrap();
         let perm_all_ci = decoded.get_permission_for_cache(&cache! { "all-ci-abc" });
 
         // NOTE(cole-h): if the iteration order of the token is inconsistent, the permissions may be
@@ -61,7 +59,6 @@
         !was_ever_wrong,
         "Iteration order should be consistent to prevent random auth failures (and successes)"
     );
->>>>>>> 6139576a
 
     let decoded = Token::from_jwt(token, &SignatureType::RS256(dec_key), &None, &None).unwrap();
 
